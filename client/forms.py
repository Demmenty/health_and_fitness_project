--- conflicted
+++ resolved
@@ -136,756 +136,7 @@
     def save(self, *args, **kwargs):
         """Save the instance and create a Log entry about the changes."""
 
-        client = self.instance
-        link = reverse("expert:client_profile") + f"?client_id={client.id}"
-        create_change_log_entry(form=self, client=client, link=link)
-
-        super().save(*args, **kwargs)
-
-
-class WeightForm(ModelForm):
-    """Form for the client's start weight data."""
-
-    class Meta:
-        model = Weight
-        fields = (
-            "weight_current",
-            "weight_min",
-            "weight_max",
-            "weight_avg",
-        )
-        widgets = {
-            "weight_current": NumberInput(
-                attrs={
-                    "class": "form-control text-center",
-                }
-            ),
-            "weight_min": NumberInput(
-                attrs={
-                    "class": "form-control text-center",
-                }
-            ),
-            "weight_max": NumberInput(
-                attrs={
-                    "class": "form-control text-center",
-                }
-            ),
-            "weight_avg": NumberInput(
-                attrs={
-                    "class": "form-control text-center",
-                }
-            ),
-        }
-
-    def save(self, *args, **kwargs):
-        """Save the instance and create a Log entry about the changes."""
-
-        client = self.instance.client
-        link = reverse("expert:client_weight") + f"?client_id={client.id}"
-
-        if self.instance.id:
-            create_change_log_entry(form=self, client=client, link=link)
-        else:
-            create_log_entry(
-                modelname=self.Meta.model._meta.verbose_name,
-                description="Клиент заполнил анкету",
-                client=client,
-                link=link,
-            )
-
-        super().save(*args, **kwargs)
-
-
-class SleepForm(ModelForm):
-    """Form for the client's sleep data."""
-
-    class Meta:
-        model = Sleep
-        fields = (
-            "time_asleep",
-            "time_wakeup",
-            "problems",
-        )
-        widgets = {
-            "time_asleep": TextInput(
-                attrs={
-                    "class": "form-control",
-                }
-            ),
-            "time_wakeup": TextInput(
-                attrs={
-                    "class": "form-control",
-                }
-            ),
-            "problems": Textarea(
-                attrs={
-                    "class": "form-control",
-                }
-            ),
-        }
-
-    def save(self, *args, **kwargs):
-        """Save the instance and create a Log entry about the changes."""
-
-        client = self.instance.client
-        link = reverse("expert:client_sleep") + f"?client_id={client.id}"
-
-        if self.instance.id:
-            create_change_log_entry(form=self, client=client, link=link)
-        else:
-            create_log_entry(
-                modelname=self.Meta.model._meta.verbose_name,
-                description="Клиент заполнил анкету",
-                client=client,
-                link=link,
-            )
-
-        super().save(*args, **kwargs)
-
-
-class FoodForm(ModelForm):
-    """Form for the client's start food data."""
-
-    class Meta:
-        model = Food
-        fields = (
-            "daily_meal_amount",
-            "daily_snack_amount",
-            "common",
-            "weekly",
-            "yearly",
-            "favorite",
-        )
-        widgets = {
-            "daily_meal_amount": TextInput(
-                attrs={
-                    "class": "form-control",
-                }
-            ),
-            "daily_snack_amount": TextInput(
-                attrs={
-                    "class": "form-control",
-                }
-            ),
-            "common": Textarea(
-                attrs={
-                    "class": "form-control",
-                    "rows": "8",
-                }
-            ),
-            "weekly": Textarea(
-                attrs={
-                    "class": "form-control",
-                    "rows": "8",
-                }
-            ),
-            "yearly": Textarea(
-                attrs={
-                    "class": "form-control",
-                    "rows": "8",
-                }
-            ),
-            "favorite": Textarea(
-                attrs={
-                    "class": "form-control",
-                    "rows": "8",
-                }
-            ),
-        }
-
-    def save(self, *args, **kwargs):
-        """Save the instance and create a Log entry about the changes."""
-
-        client = self.instance.client
-        link = reverse("expert:client_food") + f"?client_id={client.id}"
-
-        if self.instance.id:
-            create_change_log_entry(form=self, client=client, link=link)
-        else:
-            create_log_entry(
-                modelname=self.Meta.model._meta.verbose_name,
-                description="Клиент заполнил анкету",
-                client=client,
-                link=link,
-            )
-
-        super().save(*args, **kwargs)
-
-
-class GoalForm(ModelForm):
-    """Form for the client's goal."""
-
-    class Meta:
-        model = Goal
-        fields = (
-            "description",
-            "measure",
-            "attempts",
-            "obstacles",
-            "importance",
-            "maxtime",
-            "readiness",
-        )
-        widgets = {
-            "description": Textarea(
-                attrs={
-                    "class": "form-control",
-                }
-            ),
-            "measure": Textarea(
-                attrs={
-                    "class": "form-control",
-                }
-            ),
-            "attempts": Textarea(
-                attrs={
-                    "class": "form-control",
-                }
-            ),
-            "obstacles": Textarea(
-                attrs={
-                    "class": "form-control",
-                }
-            ),
-            "importance": NumberInput(
-                attrs={
-                    "class": "form-range",
-                    "type": "range",
-                    "min": "0",
-                    "max": "10",
-                    "oninput": "importanceoutput.value=value",
-                }
-            ),
-            "maxtime": Textarea(
-                attrs={
-                    "class": "form-control",
-                }
-            ),
-            "readiness": NumberInput(
-                attrs={
-                    "class": "form-range",
-                    "type": "range",
-                    "min": "1",
-                    "max": "6",
-                    "oninput": "readinessoutput.value=value",
-                }
-            ),
-        }
-
-    def save(self, *args, **kwargs):
-        """Save the instance and create a Log entry about the changes."""
-
-        client = self.instance.client
-        link = reverse("expert:client_goal") + f"?client_id={client.id}"
-
-        if self.instance.id:
-            create_change_log_entry(form=self, client=client, link=link)
-        else:
-            create_log_entry(
-                modelname=self.Meta.model._meta.verbose_name,
-                description="Клиент заполнил анкету",
-                client=client,
-                link=link,
-            )
-<<<<<<< HEAD
-
-        super().save(*args, **kwargs)
-
-
-class WeightForm(ModelForm):
-    """Form for the client's start weight data."""
-
-    class Meta:
-        model = Weight
-        fields = (
-            "weight_current",
-            "weight_min",
-            "weight_max",
-            "weight_avg",
-        )
-        widgets = {
-            "weight_current": NumberInput(
-                attrs={
-                    "class": "form-control text-center",
-                }
-            ),
-            "weight_min": NumberInput(
-                attrs={
-                    "class": "form-control text-center",
-                }
-            ),
-            "weight_max": NumberInput(
-                attrs={
-                    "class": "form-control text-center",
-                }
-            ),
-            "weight_avg": NumberInput(
-                attrs={
-                    "class": "form-control text-center",
-                }
-            ),
-        }
-
-    def save(self, *args, **kwargs):
-        """Save the instance and create a Log entry about the changes."""
-
-        client = self.instance.client
-        link = reverse("expert:client_weight") + f"?client_id={client.id}"
-
-        if self.instance.id:
-            create_change_log_entry(form=self, client=client, link=link)
-        else:
-            create_log_entry(
-                modelname=self.Meta.model._meta.verbose_name,
-                description="Клиент заполнил анкету",
-                client=client,
-                link=link,
-            )
-
-        super().save(*args, **kwargs)
-
-
-class SleepForm(ModelForm):
-    """Form for the client's sleep data."""
-
-    class Meta:
-        model = Sleep
-        fields = (
-            "time_asleep",
-            "time_wakeup",
-            "problems",
-        )
-        widgets = {
-            "time_asleep": TextInput(
-                attrs={
-                    "class": "form-control",
-                }
-            ),
-            "time_wakeup": TextInput(
-                attrs={
-                    "class": "form-control",
-                }
-            ),
-            "problems": Textarea(
-                attrs={
-                    "class": "form-control",
-                }
-            ),
-        }
-
-    def save(self, *args, **kwargs):
-        """Save the instance and create a Log entry about the changes."""
-
-        client = self.instance.client
-        link = reverse("expert:client_sleep") + f"?client_id={client.id}"
-
-        if self.instance.id:
-            create_change_log_entry(form=self, client=client, link=link)
-        else:
-            create_log_entry(
-                modelname=self.Meta.model._meta.verbose_name,
-                description="Клиент заполнил анкету",
-                client=client,
-                link=link,
-            )
-
-        super().save(*args, **kwargs)
-
-
-class FoodForm(ModelForm):
-    """Form for the client's start food data."""
-
-    class Meta:
-        model = Food
-        fields = (
-            "daily_meal_amount",
-            "daily_snack_amount",
-            "common",
-            "weekly",
-            "yearly",
-            "favorite",
-        )
-        widgets = {
-            "daily_meal_amount": TextInput(
-                attrs={
-                    "class": "form-control",
-                }
-            ),
-            "daily_snack_amount": TextInput(
-                attrs={
-                    "class": "form-control",
-                }
-            ),
-            "common": Textarea(
-                attrs={
-                    "class": "form-control",
-                    "rows": "8",
-                }
-            ),
-            "weekly": Textarea(
-                attrs={
-                    "class": "form-control",
-                    "rows": "8",
-                }
-            ),
-            "yearly": Textarea(
-                attrs={
-                    "class": "form-control",
-                    "rows": "8",
-                }
-            ),
-            "favorite": Textarea(
-                attrs={
-                    "class": "form-control",
-                    "rows": "8",
-                }
-            ),
-        }
-
-    def save(self, *args, **kwargs):
-        """Save the instance and create a Log entry about the changes."""
-
-        client = self.instance.client
-        link = reverse("expert:client_food") + f"?client_id={client.id}"
-
-        if self.instance.id:
-            create_change_log_entry(form=self, client=client, link=link)
-        else:
-            create_log_entry(
-                modelname=self.Meta.model._meta.verbose_name,
-                description="Клиент заполнил анкету",
-                client=client,
-                link=link,
-            )
-
-        super().save(*args, **kwargs)
-
-
-class GoalForm(ModelForm):
-    """Form for the client's goal."""
-
-    class Meta:
-        model = Goal
-        fields = (
-            "description",
-            "measure",
-            "attempts",
-            "obstacles",
-            "importance",
-            "maxtime",
-            "readiness",
-        )
-        widgets = {
-            "description": Textarea(
-                attrs={
-                    "class": "form-control",
-                }
-            ),
-            "measure": Textarea(
-                attrs={
-                    "class": "form-control",
-                }
-            ),
-            "attempts": Textarea(
-                attrs={
-                    "class": "form-control",
-                }
-            ),
-            "obstacles": Textarea(
-                attrs={
-                    "class": "form-control",
-                }
-            ),
-            "importance": NumberInput(
-                attrs={
-                    "class": "form-range",
-                    "type": "range",
-                    "min": "0",
-                    "max": "10",
-                    "oninput": "importanceoutput.value=value",
-                }
-            ),
-            "maxtime": Textarea(
-                attrs={
-                    "class": "form-control",
-                }
-            ),
-            "readiness": NumberInput(
-                attrs={
-                    "class": "form-range",
-                    "type": "range",
-                    "min": "1",
-                    "max": "6",
-                    "oninput": "readinessoutput.value=value",
-                }
-            ),
-        }
-
-    def save(self, *args, **kwargs):
-        """Save the instance and create a Log entry about the changes."""
-
-        client = self.instance.client
-        link = reverse("expert:client_goal") + f"?client_id={client.id}"
-
-        if self.instance.id:
-            create_change_log_entry(form=self, client=client, link=link)
-        else:
-            create_log_entry(
-                modelname=self.Meta.model._meta.verbose_name,
-                description="Клиент заполнил анкету",
-                client=client,
-                link=link,
-            )
-
-        super().save(*args, **kwargs)
-
-
-class WeightForm(ModelForm):
-    """Form for the client's start weight data."""
-
-    class Meta:
-        model = Weight
-        fields = (
-            "weight_current",
-            "weight_min",
-            "weight_max",
-            "weight_avg",
-        )
-        widgets = {
-            "weight_current": NumberInput(
-                attrs={
-                    "class": "form-control text-center",
-                }
-            ),
-            "weight_min": NumberInput(
-                attrs={
-                    "class": "form-control text-center",
-                }
-            ),
-            "weight_max": NumberInput(
-                attrs={
-                    "class": "form-control text-center",
-                }
-            ),
-            "weight_avg": NumberInput(
-                attrs={
-                    "class": "form-control text-center",
-                }
-            ),
-        }
-
-    def save(self, *args, **kwargs):
-        """Save the instance and create a Log entry about the changes."""
-
-        client = self.instance.client
-        link = reverse("expert:client_weight") + f"?client_id={client.id}"
-
-        if self.instance.id:
-            create_change_log_entry(form=self, client=client, link=link)
-        else:
-            create_log_entry(
-                modelname=self.Meta.model._meta.verbose_name,
-                description="Клиент заполнил анкету",
-                client=client,
-                link=link,
-            )
-
-        super().save(*args, **kwargs)
-
-
-class SleepForm(ModelForm):
-    """Form for the client's sleep data."""
-
-    class Meta:
-        model = Sleep
-        fields = (
-            "time_asleep",
-            "time_wakeup",
-            "problems",
-        )
-        widgets = {
-            "time_asleep": TextInput(
-                attrs={
-                    "class": "form-control",
-                }
-            ),
-            "time_wakeup": TextInput(
-                attrs={
-                    "class": "form-control",
-                }
-            ),
-            "problems": Textarea(
-                attrs={
-                    "class": "form-control",
-                }
-            ),
-        }
-
-    def save(self, *args, **kwargs):
-        """Save the instance and create a Log entry about the changes."""
-
-        client = self.instance.client
-        link = reverse("expert:client_sleep") + f"?client_id={client.id}"
-
-        if self.instance.id:
-            create_change_log_entry(form=self, client=client, link=link)
-        else:
-            create_log_entry(
-                modelname=self.Meta.model._meta.verbose_name,
-                description="Клиент заполнил анкету",
-                client=client,
-                link=link,
-            )
-
-        super().save(*args, **kwargs)
-
-
-class FoodForm(ModelForm):
-    """Form for the client's start food data."""
-
-    class Meta:
-        model = Food
-        fields = (
-            "daily_meal_amount",
-            "daily_snack_amount",
-            "common",
-            "weekly",
-            "yearly",
-            "favorite",
-        )
-        widgets = {
-            "daily_meal_amount": TextInput(
-                attrs={
-                    "class": "form-control",
-                }
-            ),
-            "daily_snack_amount": TextInput(
-                attrs={
-                    "class": "form-control",
-                }
-            ),
-            "common": Textarea(
-                attrs={
-                    "class": "form-control",
-                    "rows": "8",
-                }
-            ),
-            "weekly": Textarea(
-                attrs={
-                    "class": "form-control",
-                    "rows": "8",
-                }
-            ),
-            "yearly": Textarea(
-                attrs={
-                    "class": "form-control",
-                    "rows": "8",
-                }
-            ),
-            "favorite": Textarea(
-                attrs={
-                    "class": "form-control",
-                    "rows": "8",
-                }
-            ),
-        }
-
-    def save(self, *args, **kwargs):
-        """Save the instance and create a Log entry about the changes."""
-
-        client = self.instance.client
-        link = reverse("expert:client_food") + f"?client_id={client.id}"
-
-        if self.instance.id:
-            create_change_log_entry(form=self, client=client, link=link)
-        else:
-            create_log_entry(
-                modelname=self.Meta.model._meta.verbose_name,
-                description="Клиент заполнил анкету",
-                client=client,
-                link=link,
-            )
-
-        super().save(*args, **kwargs)
-
-
-class GoalForm(ModelForm):
-    """Form for the client's goal."""
-
-    class Meta:
-        model = Goal
-        fields = (
-            "description",
-            "measure",
-            "attempts",
-            "obstacles",
-            "importance",
-            "maxtime",
-            "readiness",
-        )
-        widgets = {
-            "description": Textarea(
-                attrs={
-                    "class": "form-control",
-                }
-            ),
-            "measure": Textarea(
-                attrs={
-                    "class": "form-control",
-                }
-            ),
-            "attempts": Textarea(
-                attrs={
-                    "class": "form-control",
-                }
-            ),
-            "obstacles": Textarea(
-                attrs={
-                    "class": "form-control",
-                }
-            ),
-            "importance": NumberInput(
-                attrs={
-                    "class": "form-range",
-                    "type": "range",
-                    "min": "0",
-                    "max": "10",
-                    "oninput": "importanceoutput.value=value",
-                }
-            ),
-            "maxtime": Textarea(
-                attrs={
-                    "class": "form-control",
-                }
-            ),
-            "readiness": NumberInput(
-                attrs={
-                    "class": "form-range",
-                    "type": "range",
-                    "min": "1",
-                    "max": "6",
-                    "oninput": "readinessoutput.value=value",
-                }
-            ),
-        }
-
-    def save(self, *args, **kwargs):
-        """Save the instance and create a Log entry about the changes."""
-
-        client = self.instance.client
-        link = reverse("expert:client_goal") + f"?client_id={client.id}"
-
-        if self.instance.id:
-            create_change_log_entry(form=self, client=client, link=link)
-        else:
-            create_log_entry(
-                modelname=self.Meta.model._meta.verbose_name,
-                description="Клиент заполнил анкету",
-                client=client,
-                link=link,
-            )
-=======
->>>>>>> 719c5d70
+        create_change_log_entry(form=self, client=self.instance)
 
         super().save(*args, **kwargs)
 
